/*---------------------------------------------------------------------------------------------
 *  Copyright (c) Microsoft Corporation. All rights reserved.
 *  Licensed under the MIT License. See License.txt in the project root for license information.
 *--------------------------------------------------------------------------------------------*/

import * as nls from 'vs/nls';
import { isWindows, isWeb } from 'vs/base/common/platform';
import * as extpath from 'vs/base/common/extpath';
import { extname, basename } from 'vs/base/common/path';
import * as resources from 'vs/base/common/resources';
import { URI } from 'vs/base/common/uri';
import { toErrorMessage } from 'vs/base/common/errorMessage';
import { Action } from 'vs/base/common/actions';
import { DisposableStore, dispose, IDisposable, toDisposable } from 'vs/base/common/lifecycle';
import { VIEWLET_ID, IExplorerService, IFilesConfiguration, VIEW_ID } from 'vs/workbench/contrib/files/common/files';
import { ByteSize, IFileService, IFileStatWithMetadata } from 'vs/platform/files/common/files';
import { EditorResourceAccessor, SideBySideEditor } from 'vs/workbench/common/editor';
import { ExplorerViewPaneContainer } from 'vs/workbench/contrib/files/browser/explorerViewlet';
import { IQuickInputService, ItemActivation } from 'vs/platform/quickinput/common/quickInput';
import { IViewletService } from 'vs/workbench/services/viewlet/browser/viewlet';
import { IInstantiationService, ServicesAccessor } from 'vs/platform/instantiation/common/instantiation';
import { ITextModel } from 'vs/editor/common/model';
import { IHostService } from 'vs/workbench/services/host/browser/host';
import { REVEAL_IN_EXPLORER_COMMAND_ID, SAVE_ALL_COMMAND_ID, SAVE_ALL_LABEL, SAVE_ALL_IN_GROUP_COMMAND_ID, NEW_UNTITLED_FILE_COMMAND_ID } from 'vs/workbench/contrib/files/browser/fileCommands';
import { ITextModelService, ITextModelContentProvider } from 'vs/editor/common/services/resolverService';
import { IConfigurationService } from 'vs/platform/configuration/common/configuration';
import { IClipboardService } from 'vs/platform/clipboard/common/clipboardService';
import { IModeService } from 'vs/editor/common/services/modeService';
import { IModelService } from 'vs/editor/common/services/modelService';
import { ICommandService, CommandsRegistry } from 'vs/platform/commands/common/commands';
import { RawContextKey } from 'vs/platform/contextkey/common/contextkey';
import { FileAccess, Schemas } from 'vs/base/common/network';
import { IDialogService, IConfirmationResult, getFileNamesMessage, IFileDialogService } from 'vs/platform/dialogs/common/dialogs';
import { INotificationService, Severity } from 'vs/platform/notification/common/notification';
import { IEditorService } from 'vs/workbench/services/editor/common/editorService';
import { Constants } from 'vs/base/common/uint';
import { CLOSE_EDITORS_AND_GROUP_COMMAND_ID } from 'vs/workbench/browser/parts/editor/editorCommands';
import { coalesce } from 'vs/base/common/arrays';
import { ExplorerItem, NewExplorerItem } from 'vs/workbench/contrib/files/common/explorerModel';
import { getErrorMessage } from 'vs/base/common/errors';
import { WebFileSystemAccess, triggerDownload } from 'vs/base/browser/dom';
import { mnemonicButtonLabel } from 'vs/base/common/labels';
import { IFilesConfigurationService } from 'vs/workbench/services/filesConfiguration/common/filesConfigurationService';
import { IWorkingCopyService, IWorkingCopy } from 'vs/workbench/services/workingCopy/common/workingCopyService';
import { RunOnceWorker, sequence, timeout } from 'vs/base/common/async';
import { IWorkingCopyFileService } from 'vs/workbench/services/workingCopy/common/workingCopyFileService';
import { once } from 'vs/base/common/functional';
import { Codicon } from 'vs/base/common/codicons';
import { IViewsService } from 'vs/workbench/common/views';
import { trim, rtrim } from 'vs/base/common/strings';
import { IProgressService, IProgressStep, ProgressLocation } from 'vs/platform/progress/common/progress';
import { CancellationTokenSource } from 'vs/base/common/cancellation';
import { ILogService } from 'vs/platform/log/common/log';
import { IUriIdentityService } from 'vs/workbench/services/uriIdentity/common/uriIdentity';
import { IBulkEditService, ResourceFileEdit } from 'vs/editor/browser/services/bulkEditService';

export const NEW_FILE_COMMAND_ID = 'explorer.newFile';
export const NEW_FILE_LABEL = nls.localize('newFile', "New File");

export const NEW_FOLDER_COMMAND_ID = 'explorer.newFolder';
export const NEW_FOLDER_LABEL = nls.localize('newFolder', "New Folder");

export const TRIGGER_RENAME_LABEL = nls.localize('rename', "Rename");

export const MOVE_FILE_TO_TRASH_LABEL = nls.localize('delete', "Delete");

export const COPY_FILE_LABEL = nls.localize('copyFile', "Copy");

export const PASTE_FILE_LABEL = nls.localize('pasteFile', "Paste");

export const FileCopiedContext = new RawContextKey<boolean>('fileCopied', false);

export const DOWNLOAD_LABEL = nls.localize('download', "Download...");

const CONFIRM_DELETE_SETTING_KEY = 'explorer.confirmDelete';

function onError(notificationService: INotificationService, error: any): void {
	if (error.message === 'string') {
		error = error.message;
	}

	notificationService.error(toErrorMessage(error, false));
}

async function refreshIfSeparator(value: string, explorerService: IExplorerService): Promise<void> {
	if (value && ((value.indexOf('/') >= 0) || (value.indexOf('\\') >= 0))) {
		// New input contains separator, multiple resources will get created workaround for #68204
		await explorerService.refresh();
	}
}

/* New File */
export class NewFileAction extends Action {
	static readonly ID = 'workbench.files.action.createFileFromExplorer';
	static readonly LABEL = nls.localize('createNewFile', "New File");

	constructor(
		@ICommandService private commandService: ICommandService
	) {
		super('explorer.newFile', NEW_FILE_LABEL);
		this.class = 'explorer-action ' + Codicon.newFile.classNames;
	}

	run(): Promise<void> {
		return this.commandService.executeCommand(NEW_FILE_COMMAND_ID);
	}
}

/* New Folder */
export class NewFolderAction extends Action {
	static readonly ID = 'workbench.files.action.createFolderFromExplorer';
	static readonly LABEL = nls.localize('createNewFolder', "New Folder");

	constructor(
		@ICommandService private commandService: ICommandService
	) {
		super('explorer.newFolder', NEW_FOLDER_LABEL);
		this.class = 'explorer-action ' + Codicon.newFolder.classNames;
	}

	run(): Promise<void> {
		return this.commandService.executeCommand(NEW_FOLDER_COMMAND_ID);
	}
}

async function deleteFiles(explorerService: IExplorerService, bulkEditService: IBulkEditService, workingCopyFileService: IWorkingCopyFileService, dialogService: IDialogService, configurationService: IConfigurationService, elements: ExplorerItem[], useTrash: boolean, skipConfirm = false): Promise<void> {
	let primaryButton: string;
	if (useTrash) {
		primaryButton = isWindows ? nls.localize('deleteButtonLabelRecycleBin', "&&Move to Recycle Bin") : nls.localize({ key: 'deleteButtonLabelTrash', comment: ['&& denotes a mnemonic'] }, "&&Move to Trash");
	} else {
		primaryButton = nls.localize({ key: 'deleteButtonLabel', comment: ['&& denotes a mnemonic'] }, "&&Delete");
	}

	// Handle dirty
	const distinctElements = resources.distinctParents(elements, e => e.resource);
	const dirtyWorkingCopies = new Set<IWorkingCopy>();
	for (const distinctElement of distinctElements) {
		for (const dirtyWorkingCopy of workingCopyFileService.getDirty(distinctElement.resource)) {
			dirtyWorkingCopies.add(dirtyWorkingCopy);
		}
	}
	let confirmed = true;
	if (dirtyWorkingCopies.size) {
		let message: string;
		if (distinctElements.length > 1) {
			message = nls.localize('dirtyMessageFilesDelete', "You are deleting files with unsaved changes. Do you want to continue?");
		} else if (distinctElements[0].isDirectory) {
			if (dirtyWorkingCopies.size === 1) {
				message = nls.localize('dirtyMessageFolderOneDelete', "You are deleting a folder {0} with unsaved changes in 1 file. Do you want to continue?", distinctElements[0].name);
			} else {
				message = nls.localize('dirtyMessageFolderDelete', "You are deleting a folder {0} with unsaved changes in {1} files. Do you want to continue?", distinctElements[0].name, dirtyWorkingCopies.size);
			}
		} else {
			message = nls.localize('dirtyMessageFileDelete', "You are deleting {0} with unsaved changes. Do you want to continue?", distinctElements[0].name);
		}

		const response = await dialogService.confirm({
			message,
			type: 'warning',
			detail: nls.localize('dirtyWarning', "Your changes will be lost if you don't save them."),
			primaryButton
		});

		if (!response.confirmed) {
			confirmed = false;
		} else {
			skipConfirm = true;
		}
	}

	// Check if file is dirty in editor and save it to avoid data loss
	if (!confirmed) {
		return;
	}

	let confirmation: IConfirmationResult;

	// Check if we need to ask for confirmation at all
	if (skipConfirm || (useTrash && configurationService.getValue<boolean>(CONFIRM_DELETE_SETTING_KEY) === false)) {
		confirmation = { confirmed: true };
	}

	// Confirm for moving to trash
	else if (useTrash) {
		let { message, detail } = getMoveToTrashMessage(distinctElements);
		detail += detail ? '\n' : '';
		if (isWindows) {
			detail += distinctElements.length > 1 ? nls.localize('undoBinFiles', "You can restore these files from the Recycle Bin.") : nls.localize('undoBin', "You can restore this file from the Recycle Bin.");
		} else {
			detail += distinctElements.length > 1 ? nls.localize('undoTrashFiles', "You can restore these files from the Trash.") : nls.localize('undoTrash', "You can restore this file from the Trash.");
		}

		confirmation = await dialogService.confirm({
			message,
			detail,
			primaryButton,
			checkbox: {
				label: nls.localize('doNotAskAgain', "Do not ask me again")
			},
			type: 'question'
		});
	}

	// Confirm for deleting permanently
	else {
		let { message, detail } = getDeleteMessage(distinctElements);
		detail += detail ? '\n' : '';
		detail += nls.localize('irreversible', "This action is irreversible!");
		confirmation = await dialogService.confirm({
			message,
			detail,
			primaryButton,
			type: 'warning'
		});
	}

	// Check for confirmation checkbox
	if (confirmation.confirmed && confirmation.checkboxChecked === true) {
		await configurationService.updateValue(CONFIRM_DELETE_SETTING_KEY, false);
	}

	// Check for confirmation
	if (!confirmation.confirmed) {
		return;
	}

	// Call function
	try {
<<<<<<< HEAD
		const resourceFileEdits = distinctElements.map(e => new ResourceFileEdit(e.resource, undefined, { recursive: true, doNotUseTrash: !useTrash }));
=======
		const resourceFileEdits = distinctElements.map(e => new ResourceFileEdit(e.resource, undefined, { recursive: true, folder: e.isDirectory }));
		// TODO@Isidor respect the useTrash parameter
>>>>>>> 0ec40638
		await bulkEditService.apply(resourceFileEdits, {
			undoRedoSource: explorerService.undoRedoSource,
			label: distinctElements.length > 1 ? nls.localize('deleteBulkEdit', "Delete {0} files", distinctElements.length) : nls.localize('deleteFileBulkEdit', "Delete {0}", distinctElements[0].name)
		});
	} catch (error) {

		// Handle error to delete file(s) from a modal confirmation dialog
		let errorMessage: string;
		let detailMessage: string | undefined;
		let primaryButton: string;
		if (useTrash) {
			errorMessage = isWindows ? nls.localize('binFailed', "Failed to delete using the Recycle Bin. Do you want to permanently delete instead?") : nls.localize('trashFailed', "Failed to delete using the Trash. Do you want to permanently delete instead?");
			detailMessage = nls.localize('irreversible', "This action is irreversible!");
			primaryButton = nls.localize({ key: 'deletePermanentlyButtonLabel', comment: ['&& denotes a mnemonic'] }, "&&Delete Permanently");
		} else {
			errorMessage = toErrorMessage(error, false);
			primaryButton = nls.localize({ key: 'retryButtonLabel', comment: ['&& denotes a mnemonic'] }, "&&Retry");
		}

		const res = await dialogService.confirm({
			message: errorMessage,
			detail: detailMessage,
			type: 'warning',
			primaryButton
		});

		if (res.confirmed) {
			if (useTrash) {
				useTrash = false; // Delete Permanently
			}

			skipConfirm = true;

			return deleteFiles(explorerService, bulkEditService, workingCopyFileService, dialogService, configurationService, elements, useTrash, skipConfirm);
		}
	}
}

function getMoveToTrashMessage(distinctElements: ExplorerItem[]): { message: string, detail: string } {
	if (containsBothDirectoryAndFile(distinctElements)) {
		return {
			message: nls.localize('confirmMoveTrashMessageFilesAndDirectories', "Are you sure you want to delete the following {0} files/directories and their contents?", distinctElements.length),
			detail: getFileNamesMessage(distinctElements.map(e => e.resource))
		};
	}

	if (distinctElements.length > 1) {
		if (distinctElements[0].isDirectory) {
			return {
				message: nls.localize('confirmMoveTrashMessageMultipleDirectories', "Are you sure you want to delete the following {0} directories and their contents?", distinctElements.length),
				detail: getFileNamesMessage(distinctElements.map(e => e.resource))
			};
		}

		return {
			message: nls.localize('confirmMoveTrashMessageMultiple', "Are you sure you want to delete the following {0} files?", distinctElements.length),
			detail: getFileNamesMessage(distinctElements.map(e => e.resource))
		};
	}

	if (distinctElements[0].isDirectory) {
		return { message: nls.localize('confirmMoveTrashMessageFolder', "Are you sure you want to delete '{0}' and its contents?", distinctElements[0].name), detail: '' };
	}

	return { message: nls.localize('confirmMoveTrashMessageFile', "Are you sure you want to delete '{0}'?", distinctElements[0].name), detail: '' };
}

function getDeleteMessage(distinctElements: ExplorerItem[]): { message: string, detail: string } {
	if (containsBothDirectoryAndFile(distinctElements)) {
		return {
			message: nls.localize('confirmDeleteMessageFilesAndDirectories', "Are you sure you want to permanently delete the following {0} files/directories and their contents?", distinctElements.length),
			detail: getFileNamesMessage(distinctElements.map(e => e.resource))
		};
	}

	if (distinctElements.length > 1) {
		if (distinctElements[0].isDirectory) {
			return {
				message: nls.localize('confirmDeleteMessageMultipleDirectories', "Are you sure you want to permanently delete the following {0} directories and their contents?", distinctElements.length),
				detail: getFileNamesMessage(distinctElements.map(e => e.resource))
			};
		}

		return {
			message: nls.localize('confirmDeleteMessageMultiple', "Are you sure you want to permanently delete the following {0} files?", distinctElements.length),
			detail: getFileNamesMessage(distinctElements.map(e => e.resource))
		};
	}

	if (distinctElements[0].isDirectory) {
		return { message: nls.localize('confirmDeleteMessageFolder', "Are you sure you want to permanently delete '{0}' and its contents?", distinctElements[0].name), detail: '' };
	}

	return { message: nls.localize('confirmDeleteMessageFile', "Are you sure you want to permanently delete '{0}'?", distinctElements[0].name), detail: '' };
}

function containsBothDirectoryAndFile(distinctElements: ExplorerItem[]): boolean {
	const directory = distinctElements.find(element => element.isDirectory);
	const file = distinctElements.find(element => !element.isDirectory);

	return !!directory && !!file;
}


export function findValidPasteFileTarget(explorerService: IExplorerService, targetFolder: ExplorerItem, fileToPaste: { resource: URI, isDirectory?: boolean, allowOverwrite: boolean }, incrementalNaming: 'simple' | 'smart'): URI {
	let name = resources.basenameOrAuthority(fileToPaste.resource);

	let candidate = resources.joinPath(targetFolder.resource, name);
	while (true && !fileToPaste.allowOverwrite) {
		if (!explorerService.findClosest(candidate)) {
			break;
		}

		name = incrementFileName(name, !!fileToPaste.isDirectory, incrementalNaming);
		candidate = resources.joinPath(targetFolder.resource, name);
	}

	return candidate;
}

export function incrementFileName(name: string, isFolder: boolean, incrementalNaming: 'simple' | 'smart'): string {
	if (incrementalNaming === 'simple') {
		let namePrefix = name;
		let extSuffix = '';
		if (!isFolder) {
			extSuffix = extname(name);
			namePrefix = basename(name, extSuffix);
		}

		// name copy 5(.txt) => name copy 6(.txt)
		// name copy(.txt) => name copy 2(.txt)
		const suffixRegex = /^(.+ copy)( \d+)?$/;
		if (suffixRegex.test(namePrefix)) {
			return namePrefix.replace(suffixRegex, (match, g1?, g2?) => {
				let number = (g2 ? parseInt(g2) : 1);
				return number === 0
					? `${g1}`
					: (number < Constants.MAX_SAFE_SMALL_INTEGER
						? `${g1} ${number + 1}`
						: `${g1}${g2} copy`);
			}) + extSuffix;
		}

		// name(.txt) => name copy(.txt)
		return `${namePrefix} copy${extSuffix}`;
	}

	const separators = '[\\.\\-_]';
	const maxNumber = Constants.MAX_SAFE_SMALL_INTEGER;

	// file.1.txt=>file.2.txt
	let suffixFileRegex = RegExp('(.*' + separators + ')(\\d+)(\\..*)$');
	if (!isFolder && name.match(suffixFileRegex)) {
		return name.replace(suffixFileRegex, (match, g1?, g2?, g3?) => {
			let number = parseInt(g2);
			return number < maxNumber
				? g1 + String(number + 1).padStart(g2.length, '0') + g3
				: `${g1}${g2}.1${g3}`;
		});
	}

	// 1.file.txt=>2.file.txt
	let prefixFileRegex = RegExp('(\\d+)(' + separators + '.*)(\\..*)$');
	if (!isFolder && name.match(prefixFileRegex)) {
		return name.replace(prefixFileRegex, (match, g1?, g2?, g3?) => {
			let number = parseInt(g1);
			return number < maxNumber
				? String(number + 1).padStart(g1.length, '0') + g2 + g3
				: `${g1}${g2}.1${g3}`;
		});
	}

	// 1.txt=>2.txt
	let prefixFileNoNameRegex = RegExp('(\\d+)(\\..*)$');
	if (!isFolder && name.match(prefixFileNoNameRegex)) {
		return name.replace(prefixFileNoNameRegex, (match, g1?, g2?) => {
			let number = parseInt(g1);
			return number < maxNumber
				? String(number + 1).padStart(g1.length, '0') + g2
				: `${g1}.1${g2}`;
		});
	}

	// file.txt=>file.1.txt
	const lastIndexOfDot = name.lastIndexOf('.');
	if (!isFolder && lastIndexOfDot >= 0) {
		return `${name.substr(0, lastIndexOfDot)}.1${name.substr(lastIndexOfDot)}`;
	}

	// folder.1=>folder.2
	if (isFolder && name.match(/(\d+)$/)) {
		return name.replace(/(\d+)$/, (match, ...groups) => {
			let number = parseInt(groups[0]);
			return number < maxNumber
				? String(number + 1).padStart(groups[0].length, '0')
				: `${groups[0]}.1`;
		});
	}

	// 1.folder=>2.folder
	if (isFolder && name.match(/^(\d+)/)) {
		return name.replace(/^(\d+)(.*)$/, (match, ...groups) => {
			let number = parseInt(groups[0]);
			return number < maxNumber
				? String(number + 1).padStart(groups[0].length, '0') + groups[1]
				: `${groups[0]}${groups[1]}.1`;
		});
	}

	// file/folder=>file.1/folder.1
	return `${name}.1`;
}

// Global Compare with
export class GlobalCompareResourcesAction extends Action {

	static readonly ID = 'workbench.files.action.compareFileWith';
	static readonly LABEL = nls.localize('globalCompareFile', "Compare Active File With...");

	constructor(
		id: string,
		label: string,
		@IQuickInputService private readonly quickInputService: IQuickInputService,
		@IEditorService private readonly editorService: IEditorService,
		@INotificationService private readonly notificationService: INotificationService,
		@ITextModelService private readonly textModelService: ITextModelService
	) {
		super(id, label);
	}

	async run(): Promise<void> {
		const activeInput = this.editorService.activeEditor;
		const activeResource = EditorResourceAccessor.getOriginalUri(activeInput);
		if (activeResource && this.textModelService.canHandleResource(activeResource)) {

			// Compare with next editor that opens
			const toDispose = this.editorService.overrideOpenEditor({
				open: editor => {

					// Only once!
					toDispose.dispose();

					// Open editor as diff
					const resource = EditorResourceAccessor.getOriginalUri(editor);
					if (resource && this.textModelService.canHandleResource(resource)) {
						return {
							override: this.editorService.openEditor({
								leftResource: activeResource,
								rightResource: resource,
								options: { override: false, pinned: true }
							})
						};
					}

					// Otherwise stay on current resource
					this.notificationService.info(nls.localize('fileToCompareNoFile', "Please select a file to compare with."));
					return {
						override: this.editorService.openEditor({
							resource: activeResource,
							options: { override: false, pinned: true }
						})
					};
				}
			});

			once(this.quickInputService.onHide)((async () => {
				await timeout(0); // prevent race condition with editor
				toDispose.dispose();
			}));

			// Bring up quick access
			this.quickInputService.quickAccess.show('', { itemActivation: ItemActivation.SECOND });
		} else {
			this.notificationService.info(nls.localize('openFileToCompare', "Open a file first to compare it with another file."));
		}
	}
}

export class ToggleAutoSaveAction extends Action {
	static readonly ID = 'workbench.action.toggleAutoSave';
	static readonly LABEL = nls.localize('toggleAutoSave', "Toggle Auto Save");

	constructor(
		id: string,
		label: string,
		@IFilesConfigurationService private readonly filesConfigurationService: IFilesConfigurationService
	) {
		super(id, label);
	}

	run(): Promise<void> {
		return this.filesConfigurationService.toggleAutoSave();
	}
}

export abstract class BaseSaveAllAction extends Action {
	private lastDirtyState: boolean;

	constructor(
		id: string,
		label: string,
		@ICommandService protected commandService: ICommandService,
		@INotificationService private notificationService: INotificationService,
		@IWorkingCopyService private readonly workingCopyService: IWorkingCopyService
	) {
		super(id, label);

		this.lastDirtyState = this.workingCopyService.hasDirty;
		this.enabled = this.lastDirtyState;

		this.registerListeners();
	}

	protected abstract doRun(context: unknown): Promise<void>;

	private registerListeners(): void {

		// update enablement based on working copy changes
		this._register(this.workingCopyService.onDidChangeDirty(workingCopy => this.updateEnablement(workingCopy)));
	}

	private updateEnablement(workingCopy: IWorkingCopy): void {
		const hasDirty = workingCopy.isDirty() || this.workingCopyService.hasDirty;
		if (this.lastDirtyState !== hasDirty) {
			this.enabled = hasDirty;
			this.lastDirtyState = this.enabled;
		}
	}

	async run(context?: unknown): Promise<void> {
		try {
			await this.doRun(context);
		} catch (error) {
			onError(this.notificationService, error);
		}
	}
}

export class SaveAllAction extends BaseSaveAllAction {

	static readonly ID = 'workbench.action.files.saveAll';
	static readonly LABEL = SAVE_ALL_LABEL;

	get class(): string {
		return 'explorer-action ' + Codicon.saveAll.classNames;
	}

	protected doRun(): Promise<void> {
		return this.commandService.executeCommand(SAVE_ALL_COMMAND_ID);
	}
}

export class SaveAllInGroupAction extends BaseSaveAllAction {

	static readonly ID = 'workbench.files.action.saveAllInGroup';
	static readonly LABEL = nls.localize('saveAllInGroup', "Save All in Group");

	get class(): string {
		return 'explorer-action ' + Codicon.saveAll.classNames;
	}

	protected doRun(context: unknown): Promise<void> {
		return this.commandService.executeCommand(SAVE_ALL_IN_GROUP_COMMAND_ID, {}, context);
	}
}

export class CloseGroupAction extends Action {

	static readonly ID = 'workbench.files.action.closeGroup';
	static readonly LABEL = nls.localize('closeGroup', "Close Group");

	constructor(id: string, label: string, @ICommandService private readonly commandService: ICommandService) {
		super(id, label, Codicon.closeAll.classNames);
	}

	run(context?: unknown): Promise<void> {
		return this.commandService.executeCommand(CLOSE_EDITORS_AND_GROUP_COMMAND_ID, {}, context);
	}
}

export class FocusFilesExplorer extends Action {

	static readonly ID = 'workbench.files.action.focusFilesExplorer';
	static readonly LABEL = nls.localize('focusFilesExplorer', "Focus on Files Explorer");

	constructor(
		id: string,
		label: string,
		@IViewletService private readonly viewletService: IViewletService
	) {
		super(id, label);
	}

	async run(): Promise<void> {
		await this.viewletService.openViewlet(VIEWLET_ID, true);
	}
}

export class ShowActiveFileInExplorer extends Action {

	static readonly ID = 'workbench.files.action.showActiveFileInExplorer';
	static readonly LABEL = nls.localize('showInExplorer', "Reveal Active File in Side Bar");

	constructor(
		id: string,
		label: string,
		@IEditorService private readonly editorService: IEditorService,
		@INotificationService private readonly notificationService: INotificationService,
		@ICommandService private readonly commandService: ICommandService
	) {
		super(id, label);
	}

	async run(): Promise<void> {
		const resource = EditorResourceAccessor.getOriginalUri(this.editorService.activeEditor, { supportSideBySide: SideBySideEditor.PRIMARY });
		if (resource) {
			this.commandService.executeCommand(REVEAL_IN_EXPLORER_COMMAND_ID, resource);
		} else {
			this.notificationService.info(nls.localize('openFileToShow', "Open a file first to show it in the explorer"));
		}
	}
}

export class CollapseExplorerView extends Action {

	static readonly ID = 'workbench.files.action.collapseExplorerFolders';
	static readonly LABEL = nls.localize('collapseExplorerFolders', "Collapse Folders in Explorer");

	constructor(id: string,
		label: string,
		@IViewletService private readonly viewletService: IViewletService,
		@IExplorerService readonly explorerService: IExplorerService
	) {
		super(id, label, 'explorer-action ' + Codicon.collapseAll.classNames);
	}

	async run(): Promise<void> {
		const explorerViewlet = (await this.viewletService.openViewlet(VIEWLET_ID))?.getViewPaneContainer() as ExplorerViewPaneContainer;
		const explorerView = explorerViewlet.getExplorerView();
		if (explorerView) {
			explorerView.collapseAll();
		}
	}
}

export class RefreshExplorerView extends Action {

	static readonly ID = 'workbench.files.action.refreshFilesExplorer';
	static readonly LABEL = nls.localize('refreshExplorer', "Refresh Explorer");


	constructor(
		id: string, label: string,
		@IViewletService private readonly viewletService: IViewletService,
		@IExplorerService private readonly explorerService: IExplorerService
	) {
		super(id, label, 'explorer-action ' + Codicon.refresh.classNames);
	}

	async run(): Promise<void> {
		await this.viewletService.openViewlet(VIEWLET_ID);
		await this.explorerService.refresh();
	}
}

export class ShowOpenedFileInNewWindow extends Action {

	static readonly ID = 'workbench.action.files.showOpenedFileInNewWindow';
	static readonly LABEL = nls.localize('openFileInNewWindow', "Open Active File in New Window");

	constructor(
		id: string,
		label: string,
		@IEditorService private readonly editorService: IEditorService,
		@IHostService private readonly hostService: IHostService,
		@INotificationService private readonly notificationService: INotificationService,
		@IFileService private readonly fileService: IFileService
	) {
		super(id, label);
	}

	async run(): Promise<void> {
		const fileResource = EditorResourceAccessor.getOriginalUri(this.editorService.activeEditor, { supportSideBySide: SideBySideEditor.PRIMARY });
		if (fileResource) {
			if (this.fileService.canHandleResource(fileResource)) {
				this.hostService.openWindow([{ fileUri: fileResource }], { forceNewWindow: true });
			} else {
				this.notificationService.info(nls.localize('openFileToShowInNewWindow.unsupportedschema', "The active editor must contain an openable resource."));
			}
		} else {
			this.notificationService.info(nls.localize('openFileToShowInNewWindow.nofile', "Open a file first to open in new window"));
		}
	}
}

export function validateFileName(item: ExplorerItem, name: string): { content: string, severity: Severity } | null {
	// Produce a well formed file name
	name = getWellFormedFileName(name);

	// Name not provided
	if (!name || name.length === 0 || /^\s+$/.test(name)) {
		return {
			content: nls.localize('emptyFileNameError', "A file or folder name must be provided."),
			severity: Severity.Error
		};
	}

	// Relative paths only
	if (name[0] === '/' || name[0] === '\\') {
		return {
			content: nls.localize('fileNameStartsWithSlashError', "A file or folder name cannot start with a slash."),
			severity: Severity.Error
		};
	}

	const names = coalesce(name.split(/[\\/]/));
	const parent = item.parent;

	if (name !== item.name) {
		// Do not allow to overwrite existing file
		const child = parent?.getChild(name);
		if (child && child !== item) {
			return {
				content: nls.localize('fileNameExistsError', "A file or folder **{0}** already exists at this location. Please choose a different name.", name),
				severity: Severity.Error
			};
		}
	}

	// Invalid File name
	const windowsBasenameValidity = item.resource.scheme === Schemas.file && isWindows;
	if (names.some((folderName) => !extpath.isValidBasename(folderName, windowsBasenameValidity))) {
		return {
			content: nls.localize('invalidFileNameError', "The name **{0}** is not valid as a file or folder name. Please choose a different name.", trimLongName(name)),
			severity: Severity.Error
		};
	}

	if (names.some(name => /^\s|\s$/.test(name))) {
		return {
			content: nls.localize('fileNameWhitespaceWarning', "Leading or trailing whitespace detected in file or folder name."),
			severity: Severity.Warning
		};
	}

	return null;
}

function trimLongName(name: string): string {
	if (name?.length > 255) {
		return `${name.substr(0, 255)}...`;
	}

	return name;
}

export function getWellFormedFileName(filename: string): string {
	if (!filename) {
		return filename;
	}

	// Trim tabs
	filename = trim(filename, '\t');

	// Remove trailing dots and slashes
	filename = rtrim(filename, '.');
	filename = rtrim(filename, '/');
	filename = rtrim(filename, '\\');

	return filename;
}

export class CompareWithClipboardAction extends Action {

	static readonly ID = 'workbench.files.action.compareWithClipboard';
	static readonly LABEL = nls.localize('compareWithClipboard', "Compare Active File with Clipboard");

	private registrationDisposal: IDisposable | undefined;
	private static SCHEME_COUNTER = 0;

	constructor(
		id: string,
		label: string,
		@IEditorService private readonly editorService: IEditorService,
		@IInstantiationService private readonly instantiationService: IInstantiationService,
		@ITextModelService private readonly textModelService: ITextModelService,
		@IFileService private readonly fileService: IFileService
	) {
		super(id, label);

		this.enabled = true;
	}

	async run(): Promise<void> {
		const resource = EditorResourceAccessor.getOriginalUri(this.editorService.activeEditor, { supportSideBySide: SideBySideEditor.PRIMARY });
		const scheme = `clipboardCompare${CompareWithClipboardAction.SCHEME_COUNTER++}`;
		if (resource && (this.fileService.canHandleResource(resource) || resource.scheme === Schemas.untitled)) {
			if (!this.registrationDisposal) {
				const provider = this.instantiationService.createInstance(ClipboardContentProvider);
				this.registrationDisposal = this.textModelService.registerTextModelContentProvider(scheme, provider);
			}

			const name = resources.basename(resource);
			const editorLabel = nls.localize('clipboardComparisonLabel', "Clipboard ↔ {0}", name);

			await this.editorService.openEditor({
				leftResource: resource.with({ scheme }),
				rightResource: resource, label: editorLabel,
				options: { pinned: true }
			}).finally(() => {
				dispose(this.registrationDisposal);
				this.registrationDisposal = undefined;
			});
		}
	}

	dispose(): void {
		super.dispose();

		dispose(this.registrationDisposal);
		this.registrationDisposal = undefined;
	}
}

class ClipboardContentProvider implements ITextModelContentProvider {
	constructor(
		@IClipboardService private readonly clipboardService: IClipboardService,
		@IModeService private readonly modeService: IModeService,
		@IModelService private readonly modelService: IModelService
	) { }

	async provideTextContent(resource: URI): Promise<ITextModel> {
		const text = await this.clipboardService.readText();
		const model = this.modelService.createModel(text, this.modeService.createByFilepathOrFirstLine(resource), resource);

		return model;
	}
}

function onErrorWithRetry(notificationService: INotificationService, error: unknown, retry: () => Promise<unknown>): void {
	notificationService.prompt(Severity.Error, toErrorMessage(error, false),
		[{
			label: nls.localize('retry', "Retry"),
			run: () => retry()
		}]
	);
}

async function openExplorerAndCreate(accessor: ServicesAccessor, isFolder: boolean): Promise<void> {
	const explorerService = accessor.get(IExplorerService);
	const fileService = accessor.get(IFileService);
	const editorService = accessor.get(IEditorService);
	const viewsService = accessor.get(IViewsService);
	const notificationService = accessor.get(INotificationService);
	const commandService = accessor.get(ICommandService);
	const bulkEditService = accessor.get(IBulkEditService);

	const view = await viewsService.openView(VIEW_ID, true);
	if (!view) {
		// Can happen in empty workspace case (https://github.com/microsoft/vscode/issues/100604)

		if (isFolder) {
			throw new Error('Open a folder or workspace first.');
		}

		return commandService.executeCommand(NEW_UNTITLED_FILE_COMMAND_ID);
	}

	const stats = explorerService.getContext(false);
	const stat = stats.length > 0 ? stats[0] : undefined;
	let folder: ExplorerItem;
	if (stat) {
		folder = stat.isDirectory ? stat : (stat.parent || explorerService.roots[0]);
	} else {
		folder = explorerService.roots[0];
	}

	if (folder.isReadonly) {
		throw new Error('Parent folder is readonly.');
	}

	const newStat = new NewExplorerItem(fileService, folder, isFolder);
	folder.addChild(newStat);

	const onSuccess = async (value: string): Promise<void> => {
		try {
			const resourceToCreate = resources.joinPath(folder.resource, value);
			await bulkEditService.apply([new ResourceFileEdit(undefined, resourceToCreate, { folder: isFolder })], {
				undoRedoSource: explorerService.undoRedoSource,
				label: nls.localize('newBulkEdit', "New {0}", value)
			});
			await refreshIfSeparator(value, explorerService);

			if (isFolder) {
				await explorerService.select(resourceToCreate, true);
			} else {
				await editorService.openEditor({ resource: resourceToCreate, options: { pinned: true } });
			}
		} catch (error) {
			onErrorWithRetry(notificationService, error, () => onSuccess(value));
		}
	};

	await explorerService.setEditable(newStat, {
		validationMessage: value => validateFileName(newStat, value),
		onFinish: async (value, success) => {
			folder.removeChild(newStat);
			await explorerService.setEditable(newStat, null);
			if (success) {
				onSuccess(value);
			}
		}
	});
}

CommandsRegistry.registerCommand({
	id: NEW_FILE_COMMAND_ID,
	handler: async (accessor) => {
		await openExplorerAndCreate(accessor, false);
	}
});

CommandsRegistry.registerCommand({
	id: NEW_FOLDER_COMMAND_ID,
	handler: async (accessor) => {
		await openExplorerAndCreate(accessor, true);
	}
});

export const renameHandler = async (accessor: ServicesAccessor) => {
	const explorerService = accessor.get(IExplorerService);
	const bulkEditService = accessor.get(IBulkEditService);
	const notificationService = accessor.get(INotificationService);

	const stats = explorerService.getContext(false);
	const stat = stats.length > 0 ? stats[0] : undefined;
	if (!stat) {
		return;
	}

	await explorerService.setEditable(stat, {
		validationMessage: value => validateFileName(stat, value),
		onFinish: async (value, success) => {
			if (success) {
				const parentResource = stat.parent!.resource;
				const targetResource = resources.joinPath(parentResource, value);
				if (stat.resource.toString() !== targetResource.toString()) {
					try {
						await bulkEditService.apply([new ResourceFileEdit(stat.resource, targetResource)], {
							undoRedoSource: explorerService.undoRedoSource,
							label: nls.localize('renameBulkEdit', "Rename {0} to {1}", stat.name, value)
						});
						await refreshIfSeparator(value, explorerService);
					} catch (e) {
						notificationService.error(e);
					}
				}
			}
			await explorerService.setEditable(stat, null);
		}
	});
};

export const moveFileToTrashHandler = async (accessor: ServicesAccessor) => {
	const explorerService = accessor.get(IExplorerService);
	const stats = explorerService.getContext(true).filter(s => !s.isRoot);
	if (stats.length) {
		await deleteFiles(accessor.get(IExplorerService), accessor.get(IBulkEditService), accessor.get(IWorkingCopyFileService), accessor.get(IDialogService), accessor.get(IConfigurationService), stats, true);
	}
};

export const deleteFileHandler = async (accessor: ServicesAccessor) => {
	const explorerService = accessor.get(IExplorerService);
	const stats = explorerService.getContext(true).filter(s => !s.isRoot);

	if (stats.length) {
		await deleteFiles(accessor.get(IExplorerService), accessor.get(IBulkEditService), accessor.get(IWorkingCopyFileService), accessor.get(IDialogService), accessor.get(IConfigurationService), stats, false);
	}
};

let pasteShouldMove = false;
export const copyFileHandler = async (accessor: ServicesAccessor) => {
	const explorerService = accessor.get(IExplorerService);
	const stats = explorerService.getContext(true);
	if (stats.length > 0) {
		await explorerService.setToCopy(stats, false);
		pasteShouldMove = false;
	}
};

export const cutFileHandler = async (accessor: ServicesAccessor) => {
	const explorerService = accessor.get(IExplorerService);
	const stats = explorerService.getContext(true);
	if (stats.length > 0) {
		await explorerService.setToCopy(stats, true);
		pasteShouldMove = true;
	}
};

export const DOWNLOAD_COMMAND_ID = 'explorer.download';
const downloadFileHandler = (accessor: ServicesAccessor) => {
	const logService = accessor.get(ILogService);
	const fileService = accessor.get(IFileService);
	const fileDialogService = accessor.get(IFileDialogService);
	const bulkEditService = accessor.get(IBulkEditService);
	const explorerService = accessor.get(IExplorerService);
	const progressService = accessor.get(IProgressService);

	const context = explorerService.getContext(true);
	const explorerItems = context.length ? context : explorerService.roots;

	const cts = new CancellationTokenSource();

	const downloadPromise = progressService.withProgress({
		location: ProgressLocation.Window,
		delay: 800,
		cancellable: isWeb,
		title: nls.localize('downloadingFiles', "Downloading")
	}, async progress => {
		return sequence(explorerItems.map(explorerItem => async () => {
			if (cts.token.isCancellationRequested) {
				return;
			}

			// Web: use DOM APIs to download files with optional support
			// for folders and large files
			if (isWeb) {
				const stat = await fileService.resolve(explorerItem.resource, { resolveMetadata: true });

				if (cts.token.isCancellationRequested) {
					return;
				}

				const maxBlobDownloadSize = 32 * ByteSize.MB; // avoid to download via blob-trick >32MB to avoid memory pressure
				const preferFileSystemAccessWebApis = stat.isDirectory || stat.size > maxBlobDownloadSize;

				// Folder: use FS APIs to download files and folders if available and preferred
				if (preferFileSystemAccessWebApis && WebFileSystemAccess.supported(window)) {

					interface IDownloadOperation {
						startTime: number;
						progressScheduler: RunOnceWorker<IProgressStep>;

						filesTotal: number;
						filesDownloaded: number;

						totalBytesDownloaded: number;
						fileBytesDownloaded: number;
					}

					async function downloadFileBuffered(resource: URI, target: WebFileSystemAccess.FileSystemWritableFileStream, operation: IDownloadOperation): Promise<void> {
						const contents = await fileService.readFileStream(resource);
						if (cts.token.isCancellationRequested) {
							target.close();
							return;
						}

						return new Promise<void>((resolve, reject) => {
							const sourceStream = contents.value;

							const disposables = new DisposableStore();
							disposables.add(toDisposable(() => target.close()));

							let disposed = false;
							disposables.add(toDisposable(() => disposed = true));

							disposables.add(once(cts.token.onCancellationRequested)(() => {
								disposables.dispose();
								reject();
							}));

							sourceStream.on('data', data => {
								if (!disposed) {
									target.write(data.buffer);
									reportProgress(contents.name, contents.size, data.byteLength, operation);
								}
							});

							sourceStream.on('error', error => {
								disposables.dispose();
								reject(error);
							});

							sourceStream.on('end', () => {
								disposables.dispose();
								resolve();
							});
						});
					}

					async function downloadFileUnbuffered(resource: URI, target: WebFileSystemAccess.FileSystemWritableFileStream, operation: IDownloadOperation): Promise<void> {
						const contents = await fileService.readFile(resource);
						if (!cts.token.isCancellationRequested) {
							target.write(contents.value.buffer);
							reportProgress(contents.name, contents.size, contents.value.byteLength, operation);
						}

						target.close();
					}

					async function downloadFile(targetFolder: WebFileSystemAccess.FileSystemDirectoryHandle, file: IFileStatWithMetadata, operation: IDownloadOperation): Promise<void> {

						// Report progress
						operation.filesDownloaded++;
						operation.fileBytesDownloaded = 0; // reset for this file
						reportProgress(file.name, 0, 0, operation);

						// Start to download
						const targetFile = await targetFolder.getFileHandle(file.name, { create: true });
						const targetFileWriter = await targetFile.createWritable();

						// For large files, write buffered using streams
						if (file.size > ByteSize.MB) {
							return downloadFileBuffered(file.resource, targetFileWriter, operation);
						}

						// For small files prefer to write unbuffered to reduce overhead
						return downloadFileUnbuffered(file.resource, targetFileWriter, operation);
					}

					async function downloadFolder(folder: IFileStatWithMetadata, targetFolder: WebFileSystemAccess.FileSystemDirectoryHandle, operation: IDownloadOperation): Promise<void> {
						if (folder.children) {
							operation.filesTotal += (folder.children.map(child => child.isFile)).length;

							for (const child of folder.children) {
								if (cts.token.isCancellationRequested) {
									return;
								}

								if (child.isFile) {
									await downloadFile(targetFolder, child, operation);
								} else {
									const childFolder = await targetFolder.getDirectoryHandle(child.name, { create: true });
									const resolvedChildFolder = await fileService.resolve(child.resource, { resolveMetadata: true });

									await downloadFolder(resolvedChildFolder, childFolder, operation);
								}
							}
						}
					}

					function reportProgress(name: string, fileSize: number, bytesDownloaded: number, operation: IDownloadOperation): void {
						operation.fileBytesDownloaded += bytesDownloaded;
						operation.totalBytesDownloaded += bytesDownloaded;

						const bytesDownloadedPerSecond = operation.totalBytesDownloaded / ((Date.now() - operation.startTime) / 1000);

						// Small file
						let message: string;
						if (fileSize < ByteSize.MB) {
							if (operation.filesTotal === 1) {
								message = name;
							} else {
								message = nls.localize('downloadProgressSmallMany', "{0} of {1} files ({2}/s)", operation.filesDownloaded, operation.filesTotal, ByteSize.formatSize(bytesDownloadedPerSecond));
							}
						}

						// Large file
						else {
							message = nls.localize('downloadProgressLarge', "{0} ({1} of {2}, {3}/s)", name, ByteSize.formatSize(operation.fileBytesDownloaded), ByteSize.formatSize(fileSize), ByteSize.formatSize(bytesDownloadedPerSecond));
						}

						// Report progress but limit to update only once per second
						operation.progressScheduler.work({ message });
					}

					try {
						const parentFolder: WebFileSystemAccess.FileSystemDirectoryHandle = await window.showDirectoryPicker();
						const operation: IDownloadOperation = {
							startTime: Date.now(),
							progressScheduler: new RunOnceWorker<IProgressStep>(steps => { progress.report(steps[steps.length - 1]); }, 1000),

							filesTotal: stat.isDirectory ? 0 : 1, // folders increment filesTotal within downloadFolder method
							filesDownloaded: 0,

							totalBytesDownloaded: 0,
							fileBytesDownloaded: 0
						};

						if (stat.isDirectory) {
							const targetFolder = await parentFolder.getDirectoryHandle(stat.name, { create: true });
							await downloadFolder(stat, targetFolder, operation);
						} else {
							await downloadFile(parentFolder, stat, operation);
						}

						operation.progressScheduler.dispose();
					} catch (error) {
						logService.warn(error);
						cts.cancel(); // `showDirectoryPicker` will throw an error when the user cancels
					}
				}

				// File: use traditional download to circumvent browser limitations
				else if (stat.isFile) {
					let bufferOrUri: Uint8Array | URI;
					try {
						bufferOrUri = (await fileService.readFile(stat.resource, { limits: { size: maxBlobDownloadSize } })).value.buffer;
					} catch (error) {
						bufferOrUri = FileAccess.asBrowserUri(stat.resource);
					}

					if (!cts.token.isCancellationRequested) {
						triggerDownload(bufferOrUri, stat.name);
					}
				}
			}

			// Native: use working copy file service to get at the contents
			else {
				progress.report({ message: explorerItem.name });

				let defaultUri = explorerItem.isDirectory ? await fileDialogService.defaultFolderPath(Schemas.file) : await fileDialogService.defaultFilePath(Schemas.file);
				defaultUri = resources.joinPath(defaultUri, explorerItem.name);

				const destination = await fileDialogService.showSaveDialog({
					availableFileSystems: [Schemas.file],
					saveLabel: mnemonicButtonLabel(nls.localize('downloadButton', "Download")),
					title: explorerItem.isDirectory ? nls.localize('downloadFolder', "Download Folder") : nls.localize('downloadFile', "Download File"),
					defaultUri
				});

				if (destination) {
					await bulkEditService.apply([new ResourceFileEdit(explorerItem.resource, destination, { overwrite: true, copy: true })], {
						undoRedoSource: explorerService.undoRedoSource,
						label: nls.localize('downloadBulkEdit', "Download {0}", explorerItem.name)
					});
				} else {
					cts.cancel(); // User canceled a download. In case there were multiple files selected we should cancel the remainder of the prompts #86100
				}
			}
		}));
	}, () => cts.dispose(true));

	// Also indicate progress in the files view
	progressService.withProgress({ location: VIEW_ID, delay: 800 }, () => downloadPromise);
};

CommandsRegistry.registerCommand({
	id: DOWNLOAD_COMMAND_ID,
	handler: downloadFileHandler
});

export const pasteFileHandler = async (accessor: ServicesAccessor) => {
	const clipboardService = accessor.get(IClipboardService);
	const explorerService = accessor.get(IExplorerService);
	const fileService = accessor.get(IFileService);
	const notificationService = accessor.get(INotificationService);
	const bulkEditService = accessor.get(IBulkEditService);
	const editorService = accessor.get(IEditorService);
	const configurationService = accessor.get(IConfigurationService);
	const uriIdentityService = accessor.get(IUriIdentityService);

	const context = explorerService.getContext(true);
	const toPaste = resources.distinctParents(await clipboardService.readResources(), r => r);
	const element = context.length ? context[0] : explorerService.roots[0];

	try {
		// Check if target is ancestor of pasted folder
		const sourceTargetPairs = await Promise.all(toPaste.map(async fileToPaste => {

			if (element.resource.toString() !== fileToPaste.toString() && resources.isEqualOrParent(element.resource, fileToPaste)) {
				throw new Error(nls.localize('fileIsAncestor', "File to paste is an ancestor of the destination folder"));
			}
			const fileToPasteStat = await fileService.resolve(fileToPaste);

			// Find target
			let target: ExplorerItem;
			if (uriIdentityService.extUri.isEqual(element.resource, fileToPaste)) {
				target = element.parent!;
			} else {
				target = element.isDirectory ? element : element.parent!;
			}

			const incrementalNaming = configurationService.getValue<IFilesConfiguration>().explorer.incrementalNaming;
			const targetFile = findValidPasteFileTarget(explorerService, target, { resource: fileToPaste, isDirectory: fileToPasteStat.isDirectory, allowOverwrite: pasteShouldMove }, incrementalNaming);

			return { source: fileToPaste, target: targetFile };
		}));

		// Move/Copy File
		if (pasteShouldMove) {
			const resourceFileEdits = sourceTargetPairs.map(pair => new ResourceFileEdit(pair.source, pair.target));
			await bulkEditService.apply(resourceFileEdits, {
				undoRedoSource: explorerService.undoRedoSource,
				label: sourceTargetPairs.length > 1 ? nls.localize('moveBulkEdit', "Move {0} files", sourceTargetPairs.length) : nls.localize('moveFileBulkEdit', "Move {0}", resources.basenameOrAuthority(sourceTargetPairs[0].target))
			});
		} else {
			const resourceFileEdits = sourceTargetPairs.map(pair => new ResourceFileEdit(pair.source, pair.target, { copy: true }));
			await bulkEditService.apply(resourceFileEdits, {
				undoRedoSource: explorerService.undoRedoSource,
				label: sourceTargetPairs.length > 1 ? nls.localize('copyBulkEdit', "Copy {0} files", sourceTargetPairs.length) : nls.localize('copyFileBulkEdit', "Copy {0}", resources.basenameOrAuthority(sourceTargetPairs[0].target))
			});
		}

		if (sourceTargetPairs.length >= 1) {
			const pair = sourceTargetPairs[0];
			await explorerService.select(pair.target);
			if (sourceTargetPairs.length === 1) {
				const item = explorerService.findClosest(pair.target);
				if (item && !item.isDirectory) {
					await editorService.openEditor({ resource: item.resource, options: { pinned: true, preserveFocus: true } });
				}
			}
		}
	} catch (e) {
		onError(notificationService, new Error(nls.localize('fileDeleted', "The file(s) to paste have been deleted or moved since you copied them. {0}", getErrorMessage(e))));
	} finally {
		if (pasteShouldMove) {
			// Cut is done. Make sure to clear cut state.
			await explorerService.setToCopy([], false);
			pasteShouldMove = false;
		}
	}
};

export const openFilePreserveFocusHandler = async (accessor: ServicesAccessor) => {
	const editorService = accessor.get(IEditorService);
	const explorerService = accessor.get(IExplorerService);
	const stats = explorerService.getContext(true);

	await editorService.openEditors(stats.filter(s => !s.isDirectory).map(s => ({
		resource: s.resource,
		options: { preserveFocus: true }
	})));
};<|MERGE_RESOLUTION|>--- conflicted
+++ resolved
@@ -226,12 +226,7 @@
 
 	// Call function
 	try {
-<<<<<<< HEAD
-		const resourceFileEdits = distinctElements.map(e => new ResourceFileEdit(e.resource, undefined, { recursive: true, doNotUseTrash: !useTrash }));
-=======
-		const resourceFileEdits = distinctElements.map(e => new ResourceFileEdit(e.resource, undefined, { recursive: true, folder: e.isDirectory }));
-		// TODO@Isidor respect the useTrash parameter
->>>>>>> 0ec40638
+		const resourceFileEdits = distinctElements.map(e => new ResourceFileEdit(e.resource, undefined, { recursive: true, folder: e.isDirectory, doNotUseTrash: !useTrash }));
 		await bulkEditService.apply(resourceFileEdits, {
 			undoRedoSource: explorerService.undoRedoSource,
 			label: distinctElements.length > 1 ? nls.localize('deleteBulkEdit', "Delete {0} files", distinctElements.length) : nls.localize('deleteFileBulkEdit', "Delete {0}", distinctElements[0].name)
