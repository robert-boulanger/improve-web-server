/*---------------------------------------------------------------------------------------------
 *  Copyright (c) Microsoft Corporation. All rights reserved.
 *  Licensed under the MIT License. See License.txt in the project root for license information.
 *--------------------------------------------------------------------------------------------*/

import { WORKSPACE_EXTENSION, IWorkspacesService } from 'vs/platform/workspaces/common/workspaces';
import { extname, basename, normalize } from 'vs/base/common/paths';
import { IFileService } from 'vs/platform/files/common/files';
import { IWindowsService, IWindowService, IURIToOpen } from 'vs/platform/windows/common/windows';
import { URI } from 'vs/base/common/uri';
import { ITextFileService } from 'vs/workbench/services/textfile/common/textfiles';
import { IBackupFileService } from 'vs/workbench/services/backup/common/backup';
import { Schemas } from 'vs/base/common/network';
import { IUntitledEditorService } from 'vs/workbench/services/untitled/common/untitledEditorService';
import { DefaultEndOfLine } from 'vs/editor/common/model';
import { IConfigurationService } from 'vs/platform/configuration/common/configuration';
import { IEditorViewState } from 'vs/editor/common/editorCommon';
import { DataTransfers, IDragAndDropData } from 'vs/base/browser/dnd';
import { DefaultDragAndDrop } from 'vs/base/parts/tree/browser/treeDefaults';
import { DragMouseEvent } from 'vs/base/browser/mouseEvent';
import { normalizeDriveLetter } from 'vs/base/common/labels';
import { MIME_BINARY } from 'vs/base/common/mime';
import { ITree } from 'vs/base/parts/tree/browser/tree';
import { isWindows } from 'vs/base/common/platform';
import { coalesce } from 'vs/base/common/arrays';
import { ServicesAccessor, IInstantiationService } from 'vs/platform/instantiation/common/instantiation';
import { isCodeEditor } from 'vs/editor/browser/editorBrowser';
import { IEditorIdentifier, GroupIdentifier } from 'vs/workbench/common/editor';
import { basenameOrAuthority } from 'vs/base/common/resources';
import { IEditorService, IResourceEditor } from 'vs/workbench/services/editor/common/editorService';
import { Disposable } from 'vs/base/common/lifecycle';
import { addDisposableListener, EventType } from 'vs/base/browser/dom';
import { IEditorGroup } from 'vs/workbench/services/editor/common/editorGroupsService';

export interface IDraggedResource {
	resource: URI;
	isExternal: boolean;
}

export class DraggedEditorIdentifier {
	constructor(private _identifier: IEditorIdentifier) { }

	get identifier(): IEditorIdentifier {
		return this._identifier;
	}
}

export class DraggedEditorGroupIdentifier {
	constructor(private _identifier: GroupIdentifier) { }

	get identifier(): GroupIdentifier {
		return this._identifier;
	}
}

export interface IDraggedEditor extends IDraggedResource {
	backupResource?: URI;
	viewState?: IEditorViewState;
}

export interface ISerializedDraggedEditor {
	resource: string;
	backupResource?: string;
	viewState: IEditorViewState | null;
}

export const CodeDataTransfers = {
	EDITORS: 'CodeEditors',
	FILES: 'CodeFiles'
};

export function extractResources(e: DragEvent, externalOnly?: boolean): Array<IDraggedResource | IDraggedEditor> {
	const resources: Array<IDraggedResource | IDraggedEditor> = [];
	if (e.dataTransfer && e.dataTransfer.types.length > 0) {

		// Check for window-to-window DND
		if (!externalOnly) {

			// Data Transfer: Code Editors
			const rawEditorsData = e.dataTransfer.getData(CodeDataTransfers.EDITORS);
			if (rawEditorsData) {
				try {
					const draggedEditors = JSON.parse(rawEditorsData) as ISerializedDraggedEditor[];
					draggedEditors.forEach(draggedEditor => {
						resources.push({ resource: URI.parse(draggedEditor.resource), backupResource: draggedEditor.backupResource ? URI.parse(draggedEditor.backupResource) : undefined, viewState: draggedEditor.viewState, isExternal: false });
					});
				} catch (error) {
					// Invalid transfer
				}
			}

			// Data Transfer: Resources
			else {
				try {
					const rawResourcesData = e.dataTransfer.getData(DataTransfers.RESOURCES);
					if (rawResourcesData) {
						const uriStrArray: string[] = JSON.parse(rawResourcesData);
						resources.push(...uriStrArray.map(uriStr => ({ resource: URI.parse(uriStr), isExternal: false })));
					}
				} catch (error) {
					// Invalid transfer
				}
			}
		}

		// Check for native file transfer
		if (e.dataTransfer && e.dataTransfer.files) {
			for (let i = 0; i < e.dataTransfer.files.length; i++) {
				const file = e.dataTransfer.files[i] as { path: string };
				if (file && file.path && !resources.some(r => r.resource.fsPath === file.path) /* prevent duplicates */) {
					try {
						resources.push({ resource: URI.file(file.path), isExternal: true });
					} catch (error) {
						// Invalid URI
					}
				}
			}
		}

		// Check for CodeFiles transfer
		const rawCodeFiles = e.dataTransfer.getData(CodeDataTransfers.FILES);
		if (rawCodeFiles) {
			try {
				const codeFiles = JSON.parse(rawCodeFiles) as string[];
				codeFiles.forEach(codeFile => {
					if (!resources.some(r => r.resource.fsPath === codeFile) /* prevent duplicates */) {
						resources.push({ resource: URI.file(codeFile), isExternal: true });
					}
				});
			} catch (error) {
				// Invalid transfer
			}
		}
	}

	return resources;
}

export interface IResourcesDropHandlerOptions {

	/**
	 * Wether to open the actual workspace when a workspace configuration file is dropped
	 * or wether to open the configuration file within the editor as normal file.
	 */
	allowWorkspaceOpen: boolean;
}

/**
 * Shared function across some components to handle drag & drop of resources. E.g. of folders and workspace files
 * to open them in the window instead of the editor or to handle dirty editors being dropped between instances of Code.
 */
export class ResourcesDropHandler {

	constructor(
		private options: IResourcesDropHandlerOptions,
		@IFileService private readonly fileService: IFileService,
		@IWindowsService private readonly windowsService: IWindowsService,
		@IWindowService private readonly windowService: IWindowService,
		@IWorkspacesService private readonly workspacesService: IWorkspacesService,
		@ITextFileService private readonly textFileService: ITextFileService,
		@IBackupFileService private readonly backupFileService: IBackupFileService,
		@IUntitledEditorService private readonly untitledEditorService: IUntitledEditorService,
		@IEditorService private readonly editorService: IEditorService,
		@IConfigurationService private readonly configurationService: IConfigurationService
	) {
	}

	handleDrop(event: DragEvent, resolveTargetGroup: () => IEditorGroup, afterDrop: (targetGroup: IEditorGroup) => void, targetIndex?: number): void {
		const untitledOrFileResources = extractResources(event).filter(r => this.fileService.canHandleResource(r.resource) || r.resource.scheme === Schemas.untitled);
		if (!untitledOrFileResources.length) {
			return;
		}

		// Make the window active to handle the drop properly within
		this.windowService.focusWindow().then(() => {

			// Check for special things being dropped
			return this.doHandleDrop(untitledOrFileResources).then(isWorkspaceOpening => {
				if (isWorkspaceOpening) {
					return undefined; // return early if the drop operation resulted in this window changing to a workspace
				}

				// Add external ones to recently open list unless dropped resource is a workspace
				const filesToAddToHistory = untitledOrFileResources.filter(d => d.isExternal && d.resource.scheme === Schemas.file).map(d => d.resource);
				if (filesToAddToHistory.length) {
					this.windowsService.addRecentlyOpened(filesToAddToHistory);
				}

				const editors: IResourceEditor[] = untitledOrFileResources.map(untitledOrFileResource => ({
					resource: untitledOrFileResource.resource,
					options: {
						pinned: true,
						index: targetIndex,
						viewState: (untitledOrFileResource as IDraggedEditor).viewState
					}
				}));

				// Open in Editor
				const targetGroup = resolveTargetGroup();
				return this.editorService.openEditors(editors, targetGroup).then(() => {

					// Finish with provided function
					afterDrop(targetGroup);
				});
			});
		});
	}

	private doHandleDrop(untitledOrFileResources: Array<IDraggedResource | IDraggedEditor>): Promise<boolean> {

		// Check for dirty editors being dropped
		const resourcesWithBackups: IDraggedEditor[] = untitledOrFileResources.filter(resource => !resource.isExternal && !!(resource as IDraggedEditor).backupResource);
		if (resourcesWithBackups.length > 0) {
			return Promise.all(resourcesWithBackups.map(resourceWithBackup => this.handleDirtyEditorDrop(resourceWithBackup))).then(() => false);
		}

		// Check for workspace file being dropped if we are allowed to do so
		if (this.options.allowWorkspaceOpen) {
			const externalFileOnDiskResources = untitledOrFileResources.filter(d => d.isExternal && d.resource.scheme === Schemas.file).map(d => d.resource);
			if (externalFileOnDiskResources.length > 0) {
				return this.handleWorkspaceFileDrop(externalFileOnDiskResources);
			}
		}

		return Promise.resolve(false);
	}

	private handleDirtyEditorDrop(droppedDirtyEditor: IDraggedEditor): Promise<boolean> {

		// Untitled: always ensure that we open a new untitled for each file we drop
		if (droppedDirtyEditor.resource.scheme === Schemas.untitled) {
			droppedDirtyEditor.resource = this.untitledEditorService.createOrGet().getResource();
		}

		// Return early if the resource is already dirty in target or opened already
		if (this.textFileService.isDirty(droppedDirtyEditor.resource) || this.editorService.isOpen({ resource: droppedDirtyEditor.resource })) {
			return Promise.resolve(false);
		}

		// Resolve the contents of the dropped dirty resource from source
		return this.backupFileService.resolveBackupContent(droppedDirtyEditor.backupResource).then(content => {

			// Set the contents of to the resource to the target
			return this.backupFileService.backupResource(droppedDirtyEditor.resource, content.create(this.getDefaultEOL()).createSnapshot(true));
		}).then(() => false, () => false /* ignore any error */);
	}

	private getDefaultEOL(): DefaultEndOfLine {
		const eol = this.configurationService.getValue('files.eol');
		if (eol === '\r\n') {
			return DefaultEndOfLine.CRLF;
		}

		return DefaultEndOfLine.LF;
	}

	private handleWorkspaceFileDrop(fileOnDiskResources: URI[]): Promise<boolean> {
		const workspaceResources: { workspaces: IURIToOpen[], folders: IURIToOpen[] } = {
			workspaces: [],
			folders: []
		};

		return Promise.all(fileOnDiskResources.map(fileOnDiskResource => {

			// Check for Workspace
			if (extname(fileOnDiskResource.fsPath) === `.${WORKSPACE_EXTENSION}`) {
				workspaceResources.workspaces.push({ uri: fileOnDiskResource, typeHint: 'file' });

				return undefined;
			}

			// Check for Folder
			return this.fileService.resolveFile(fileOnDiskResource).then(stat => {
				if (stat.isDirectory) {
					workspaceResources.folders.push({ uri: stat.resource, typeHint: 'folder' });
				}
			}, error => undefined);
		})).then(_ => {
			const { workspaces, folders } = workspaceResources;

			// Return early if no external resource is a folder or workspace
			if (workspaces.length === 0 && folders.length === 0) {
				return false;
			}

			// Pass focus to window
			this.windowService.focusWindow();

<<<<<<< HEAD
			let workspacesToOpen: Promise<IURIToOpen[]>;
=======
			let workspacesToOpen: Promise<URI[]> | undefined;
>>>>>>> 0807940b

			// Open in separate windows if we drop workspaces or just one folder
			if (workspaces.length > 0 || folders.length === 1) {
				workspacesToOpen = Promise.resolve([...workspaces, ...folders]);
			}

			// Multiple folders: Create new workspace with folders and open
			else if (folders.length > 1) {
				workspacesToOpen = this.workspacesService.createUntitledWorkspace(folders).then(workspace => [<IURIToOpen>{ uri: workspace.configPath, typeHint: 'file' }]);
			}

			// Open
			if (workspacesToOpen) {
				workspacesToOpen.then(workspaces => {
					this.windowService.openWindow(workspaces, { forceReuseWindow: true });
				});
			}

			return true;
		});
	}
}

export class SimpleFileResourceDragAndDrop extends DefaultDragAndDrop {

	constructor(
		private toResource: (obj: any) => URI,
		@IInstantiationService protected instantiationService: IInstantiationService
	) {
		super();
	}

	getDragURI(tree: ITree, obj: any): string | null {
		const resource = this.toResource(obj);
		if (resource) {
			return resource.toString();
		}

		return null;
	}

	getDragLabel(tree: ITree, elements: any[]): string | null {
		if (elements.length > 1) {
			return String(elements.length);
		}

		const resource = this.toResource(elements[0]);
		if (resource) {
			return basenameOrAuthority(resource);
		}

		return null;
	}

	onDragStart(tree: ITree, data: IDragAndDropData, originalEvent: DragMouseEvent): void {

		// Apply some datatransfer types to allow for dragging the element outside of the application
		const resources: URI[] = data.getData().map(source => this.toResource(source));
		if (resources) {
			this.instantiationService.invokeFunction(fillResourceDataTransfers, coalesce(resources), originalEvent);
		}
	}
}

export function fillResourceDataTransfers(accessor: ServicesAccessor, resources: (URI | { resource: URI, isDirectory: boolean })[], event: DragMouseEvent | DragEvent): void {
	if (resources.length === 0 || !event.dataTransfer) {
		return;
	}

	const sources = resources.map(obj => {
		if (URI.isUri(obj)) {
			return { resource: obj, isDirectory: false /* assume resource is not a directory */ };
		}

		return obj;
	});

	const firstSource = sources[0];

	// Text: allows to paste into text-capable areas
	const lineDelimiter = isWindows ? '\r\n' : '\n';
	event.dataTransfer.setData(DataTransfers.TEXT, sources.map(source => source.resource.scheme === Schemas.file ? normalize(normalizeDriveLetter(source.resource.fsPath), true) : source.resource.toString()).join(lineDelimiter));

	// Download URL: enables support to drag a tab as file to desktop (only single file supported)
	if (firstSource.resource.scheme === Schemas.file) {
		event.dataTransfer.setData(DataTransfers.DOWNLOAD_URL, [MIME_BINARY, basename(firstSource.resource.fsPath), firstSource.resource.toString()].join(':'));
	}

	// Resource URLs: allows to drop multiple resources to a target in VS Code (not directories)
	const files = sources.filter(s => !s.isDirectory);
	if (files.length) {
		event.dataTransfer.setData(DataTransfers.RESOURCES, JSON.stringify(files.map(f => f.resource.toString())));
	}

	// Editors: enables cross window DND of tabs into the editor area
	const textFileService = accessor.get(ITextFileService);
	const backupFileService = accessor.get(IBackupFileService);
	const editorService = accessor.get(IEditorService);

	const draggedEditors: ISerializedDraggedEditor[] = [];
	files.forEach(file => {

		// Try to find editor view state from the visible editors that match given resource
		let viewState: IEditorViewState | null = null;
		const textEditorWidgets = editorService.visibleTextEditorWidgets;
		for (const textEditorWidget of textEditorWidgets) {
			if (isCodeEditor(textEditorWidget)) {
				const model = textEditorWidget.getModel();
				if (model && model.uri && model.uri.toString() === file.resource.toString()) {
					viewState = textEditorWidget.saveViewState();
					break;
				}
			}
		}

		// Add as dragged editor
		draggedEditors.push({
			resource: file.resource.toString(),
			backupResource: textFileService.isDirty(file.resource) ? backupFileService.toBackupResource(file.resource).toString() : undefined,
			viewState
		});
	});

	if (draggedEditors.length) {
		event.dataTransfer.setData(CodeDataTransfers.EDITORS, JSON.stringify(draggedEditors));
	}
}

/**
 * A singleton to store transfer data during drag & drop operations that are only valid within the application.
 */
export class LocalSelectionTransfer<T> {

	private static readonly INSTANCE = new LocalSelectionTransfer();

	private data?: T[];
	private proto?: T;

	private constructor() {
		// protect against external instantiation
	}

	static getInstance<T>(): LocalSelectionTransfer<T> {
		return LocalSelectionTransfer.INSTANCE as LocalSelectionTransfer<T>;
	}

	hasData(proto: T): boolean {
		return proto && proto === this.proto;
	}

	clearData(proto: T): void {
		if (this.hasData(proto)) {
			this.proto = undefined;
			this.data = undefined;
		}
	}

	getData(proto: T): T[] | undefined {
		if (this.hasData(proto)) {
			return this.data;
		}

		return undefined;
	}

	setData(data: T[], proto: T): void {
		if (proto) {
			this.data = data;
			this.proto = proto;
		}
	}
}

export interface IDragAndDropObserverCallbacks {
	onDragEnter: (e: DragEvent) => void;
	onDragLeave: (e: DragEvent) => void;
	onDrop: (e: DragEvent) => void;
	onDragEnd: (e: DragEvent) => void;

	onDragOver?: (e: DragEvent) => void;
}

export class DragAndDropObserver extends Disposable {

	// A helper to fix issues with repeated DRAG_ENTER / DRAG_LEAVE
	// calls see https://github.com/Microsoft/vscode/issues/14470
	// when the element has child elements where the events are fired
	// repeadedly.
	private counter: number = 0;

	constructor(private element: HTMLElement, private callbacks: IDragAndDropObserverCallbacks) {
		super();

		this.registerListeners();
	}

	private registerListeners(): void {
		this._register(addDisposableListener(this.element, EventType.DRAG_ENTER, (e: DragEvent) => {
			this.counter++;

			this.callbacks.onDragEnter(e);
		}));

		this._register(addDisposableListener(this.element, EventType.DRAG_OVER, (e: DragEvent) => {
			if (this.callbacks.onDragOver) {
				this.callbacks.onDragOver(e);
			}
		}));

		this._register(addDisposableListener(this.element, EventType.DRAG_LEAVE, (e: DragEvent) => {
			this.counter--;

			if (this.counter === 0) {
				this.callbacks.onDragLeave(e);
			}
		}));

		this._register(addDisposableListener(this.element, EventType.DRAG_END, (e: DragEvent) => {
			this.counter = 0;
			this.callbacks.onDragEnd(e);
		}));

		this._register(addDisposableListener(this.element, EventType.DROP, (e: DragEvent) => {
			this.counter = 0;
			this.callbacks.onDrop(e);
		}));
	}
}<|MERGE_RESOLUTION|>--- conflicted
+++ resolved
@@ -286,11 +286,7 @@
 			// Pass focus to window
 			this.windowService.focusWindow();
 
-<<<<<<< HEAD
-			let workspacesToOpen: Promise<IURIToOpen[]>;
-=======
-			let workspacesToOpen: Promise<URI[]> | undefined;
->>>>>>> 0807940b
+			let workspacesToOpen: Promise<IURIToOpen[]> | undefined;
 
 			// Open in separate windows if we drop workspaces or just one folder
 			if (workspaces.length > 0 || folders.length === 1) {
